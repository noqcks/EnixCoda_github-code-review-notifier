const db = require('./db')
const { sendAsBot } = require('./bot')
const { getURL } = require('./')

const GITHUB_EVENT_HEADER_KEY = 'X-GitHub-Event'

const GITHUB_EVENT_TYPES = {
  PING: 'ping',
  PULL_REQUEST: 'pull_request',
  PULL_REQUEST_REVIEW: 'pull_request_review',
}

const GITHUB_EVENT_ACTION_TYPES = {
  REVIEW_REQUESTED: 'review_requested',
  SUBMITTED: 'submitted',
}

const getHeader = (req, key) => req.headers && (req.headers[key] || req.headers[key.toLowerCase()])

const getWorkspace = (req, data) => {
  const url = getURL(req)
  const workspace = url.searchParams.get('workspace')
  if (!workspace) throw Error(`no workspace provided`)
  return workspace
}

exports.handleGitHubHook = (req, data) => {
  // handle application/x-www-form-urlencoded data
  if (data.payload) data = JSON.parse(data.payload)

  const workspace = getWorkspace(req, data)
  const type = getHeader(req, GITHUB_EVENT_HEADER_KEY)
  switch (type) {
    case GITHUB_EVENT_TYPES.PING:
      return `I'm ready!`
    case GITHUB_EVENT_TYPES.PULL_REQUEST:
      if (data['action'] === GITHUB_EVENT_ACTION_TYPES.REVIEW_REQUESTED) {
        const pullRequest = data['pull_request']
        const requestedReviewer = data['requested_reviewer']
        const {
          user: { login: requesterGitHubName },
          html_url: pullRequestURL,
        } = pullRequest
        const { login: reviewerGitHubName } = requestedReviewer
        return Promise.all([
          db.loadWorkspace(workspace),
          ...[requesterGitHubName, reviewerGitHubName].map(githubName =>
            db.loadLinks(workspace, { githubName }).then(links => (links ? links[0].slack : null))
          ),
        ]).then(([{ botToken }, requesterUserID, reviewerUserID]) => {
          if (reviewerUserID && requesterUserID) {
            // both registered
            const text = `${requesterGitHubName}(<@${requesterUserID}>) requested code review from ${reviewerGitHubName}(<@${reviewerUserID}>):\n${pullRequestURL}`
            return Promise.all([
              sendAsBot(botToken, requesterUserID, text),
              sendAsBot(botToken, reviewerUserID, text),
            ])
          } else if (reviewerUserID) {
            // only reviewer registered
            let text = `${requesterGitHubName}(<@${requesterUserID}>) requested code review from ${reviewerGitHubName}(<@${reviewerUserID}>):\n${pullRequestURL}\n\nPS: ${requesterGitHubName} has not been linked yet. If he/she is in this Slack workspace, please introduce this app to!`
            return sendAsBot(botToken, reviewerUserID, text)
          } else if (requesterUserID) {
            // only requestor registered
            let text = `${requesterGitHubName}(<@${requesterUserID}>) requested code review from ${reviewerGitHubName}(<@${reviewerUserID}>):\n${pullRequestURL}\n\nPS: ${reviewerGitHubName} has not been linked yet. If he/she is in this Slack workspace, please introduce this app to!`
            return sendAsBot(botToken, requesterUserID, text)
          } else {
            console.log(`could not find users for`, requesterGitHubName, `and`, reviewerGitHubName)
          }
        })
      } else {
        return 'unresolved action'
      }
    case GITHUB_EVENT_TYPES.PULL_REQUEST_REVIEW:
      switch (data.action) {
        case GITHUB_EVENT_ACTION_TYPES.SUBMITTED:
          const {
            pull_request: {
              user: { login: requesterGitHubName },
            },
            review: {
              html_url: reviewUrl,
              user: { login: reviewerGitHubName },
            },
          } = data
          if (requesterGitHubName === reviewerGitHubName) return
          return Promise.all([
            db.loadWorkspace(workspace),
            ...[requesterGitHubName, reviewerGitHubName].map(githubName =>
              db.loadLinks(workspace, { githubName }).then(links => (links ? links[0].slack : null))
            ),
          ]).then(([{ botToken }, requesterUserID, reviewerUserID]) => {
<<<<<<< HEAD
            const text = `${requesterGitHubName}(<@${requesterUserID}>)'s PR is code reviewed by ${reviewerGitHubName}(<@${reviewerUserID}>):\n${reviewUrl}`
            const linkNotify = githubName => `\n\nPS: ${gitHubName} has not been linked yet. If he/she is in this Slack workspace, please introduce this app to!`
=======
            const text = `Hi, ${requesterGitHubName}(<@${requesterUserID}>), new code review from ${reviewerGitHubName}(<@${reviewerUserID}>):\n${reviewUrl}`
            const linkNotify = githubName => `\n\nPS: ${githubName} has not been linked yet. If he/she is in this Slack workspace, please introduce this app to!`
>>>>>>> b0049987
            if (requesterUserID && reviewerUserID) {
              return Promise.all([
                sendAsBot(botToken, requesterUserID, text),
                sendAsBot(botToken, reviewerUserID, text),
              ])
            } else if (requesterUserID) {
              return sendAsBot(botToken, requesterUserID, text + linkNotify(reviewerGitHubName))
            } else if (reviewerUserID) {
              return sendAsBot(botToken, reviewerUserID, text + linkNotify(requesterGitHubName))
            } else {
              return (`Could not find users for ${requesterGitHubName} and ${reviewerGitHubName}`)
            }
          })
        default:
          return 'unresolved action'
      }
    default:
      if (!type) throw Error(`no github event header provided`)
      return `no handler for this event type`
  }
}<|MERGE_RESOLUTION|>--- conflicted
+++ resolved
@@ -89,13 +89,8 @@
               db.loadLinks(workspace, { githubName }).then(links => (links ? links[0].slack : null))
             ),
           ]).then(([{ botToken }, requesterUserID, reviewerUserID]) => {
-<<<<<<< HEAD
             const text = `${requesterGitHubName}(<@${requesterUserID}>)'s PR is code reviewed by ${reviewerGitHubName}(<@${reviewerUserID}>):\n${reviewUrl}`
             const linkNotify = githubName => `\n\nPS: ${gitHubName} has not been linked yet. If he/she is in this Slack workspace, please introduce this app to!`
-=======
-            const text = `Hi, ${requesterGitHubName}(<@${requesterUserID}>), new code review from ${reviewerGitHubName}(<@${reviewerUserID}>):\n${reviewUrl}`
-            const linkNotify = githubName => `\n\nPS: ${githubName} has not been linked yet. If he/she is in this Slack workspace, please introduce this app to!`
->>>>>>> b0049987
             if (requesterUserID && reviewerUserID) {
               return Promise.all([
                 sendAsBot(botToken, requesterUserID, text),
